/* IBM_PROLOG_BEGIN_TAG                                                   */
/* This is an automatically generated prolog.                             */
/*                                                                        */
/* $Source: src/occ/amec/amec_data.c $                                    */
/*                                                                        */
/* OpenPOWER OnChipController Project                                     */
/*                                                                        */
/* Contributors Listed Below - COPYRIGHT 2011,2015                        */
/* [+] International Business Machines Corp.                              */
/*                                                                        */
/*                                                                        */
/* Licensed under the Apache License, Version 2.0 (the "License");        */
/* you may not use this file except in compliance with the License.       */
/* You may obtain a copy of the License at                                */
/*                                                                        */
/*     http://www.apache.org/licenses/LICENSE-2.0                         */
/*                                                                        */
/* Unless required by applicable law or agreed to in writing, software    */
/* distributed under the License is distributed on an "AS IS" BASIS,      */
/* WITHOUT WARRANTIES OR CONDITIONS OF ANY KIND, either express or        */
/* implied. See the License for the specific language governing           */
/* permissions and limitations under the License.                         */
/*                                                                        */
/* IBM_PROLOG_END_TAG                                                     */

//*************************************************************************
// Includes
//*************************************************************************
#include <occ_common.h>
#include <ssx.h>
#include <errl.h>
#include "sensor.h"
#include "rtls.h"
#include "occ_sys_config.h"
#include "occ_service_codes.h"  // for SSX_GENERIC_FAILURE
#include "dcom.h"
#include "proc_data.h"
#include "proc_data_control.h"
#include "amec_smh.h"
#include "amec_slave_smh.h"
#include <trac.h>
#include "amec_sys.h"
#include "sensor_enum.h"
#include "amec_service_codes.h"
#include <amec_sensors_core.h>
#include <amec_sensors_power.h>
#include <amec_sensors_fw.h>
#include <amec_data.h>
#include <amec_freq.h>
#include <thrm_thread.h>

//*************************************************************************
// Externs
//*************************************************************************

//*************************************************************************
// Defines/Enums
//*************************************************************************

//*************************************************************************
// Structures
//*************************************************************************

//*************************************************************************
// Globals
//*************************************************************************
extern uint8_t G_occ_interrupt_type;

//*************************************************************************
// Function Prototypes
//*************************************************************************

//*************************************************************************
// Functions
//*************************************************************************


// Function Specification
//
// Name:  AMEC_data_write_fcurr
//
// Description:
//
// Thread: RealTime Loop
//
// Task Flags:
//
// End Function Specification
errlHndl_t AMEC_data_write_fcurr(const OCC_MODE i_mode)
{
    /*------------------------------------------------------------------------*/
    /*  Local Variables                                                       */
    /*------------------------------------------------------------------------*/
    errlHndl_t                  l_err = NULL;

    /*------------------------------------------------------------------------*/
    /*  Code                                                                  */
    /*------------------------------------------------------------------------*/
<<<<<<< HEAD
=======

    // Check the UltraTurbo frequency to see if WOF function is supported
    if(G_sysConfigData.sys_mode_freq.table[OCC_MODE_STURBO] == 0)
    {
        // UltraTurbo frequency is zero, WOF is not supported
        g_amec->wof.enable_parm = 0;
        // Set WOF to safe turbo vote, since WOF vote is always active, even when WOF off.
        g_amec->wof.f_vote = G_sysConfigData.sys_mode_freq.table[OCC_MODE_TURBO];
    }
    else
    {
        // Enable WOF algorithm
        g_amec->wof.enable_parm = 3;

        // Initialize WOF frequency request to be turbo.
        // Note: Ultraturbo frequency is stored in OCC_MODE_TURBO
        g_amec->wof.f_vote = G_sysConfigData.sys_mode_freq.table[OCC_MODE_STURBO];
    }
>>>>>>> 5d4bc402

    // If we're active we need to load this new range into DVFS MIN/MAX
    if(CURRENT_STATE() == OCC_STATE_ACTIVE)
    {
        // Use i_mode here since this function understands turbo
        l_err = amec_set_freq_range(i_mode);

        if(l_err)
        {
            //break;
        }
    }

    // If we are in OpenPower environment, load this new range into DVFS
    // min/max for AMEC component
    if(G_occ_interrupt_type != FSP_SUPPORTED_OCC)
    {
        g_amec->sys.fmax = G_sysConfigData.sys_mode_freq.table[OCC_MODE_TURBO];
        g_amec->sys.fmin = G_sysConfigData.sys_mode_freq.table[OCC_MODE_MIN_FREQUENCY];

        TRAC_INFO("AMEC_data_write_fcurr: New frequency range Fmin[%u] Fmax[%u]",
                  g_amec->sys.fmin,
                  g_amec->sys.fmax);
    }

    return l_err;
}

// Function Specification
//
// Name:  AMEC_data_write_thrm_thresholds
//
// Description: This function loads data from the Thermal Control Threshold
// data packet (format 0x13) into g_amec structure. This function should be
// called when OCC goes active or changes modes or goes in/out of Acoustic
// mode (ITE-only mode).
//
// Thread: RealTime Loop
//
// Task Flags:
//
// End Function Specification
errlHndl_t AMEC_data_write_thrm_thresholds(const OCC_MODE i_mode)
{

    /*------------------------------------------------------------------------*/
    /*  Local Variables                                                       */
    /*------------------------------------------------------------------------*/
    errlHndl_t                  l_err = NULL;
    cmdh_thrm_thresholds_t      *l_data = NULL;
    cmdh_thrm_thresholds_set_t  *l_frudata = NULL;
    uint8_t                     l_dvfs_temp = 0;
    uint8_t                     l_error = 0;

    /*------------------------------------------------------------------------*/
    /*  Code                                                                  */
    /*------------------------------------------------------------------------*/
    do
    {
        // Retrieve the thermal control threshold data
        l_err = DATA_get_thrm_thresholds(&l_data);
        if(l_err)
        {
            TRAC_ERR("AMEC_data_write_thrm_thresholds: Error retrieving thermal control threshold data");
            break;
        }

        // Notify thermal thread to update its local copy of the thermal thresholds
        THRM_thread_update_thresholds();

        l_frudata = l_data->data;

        // TODO: Need to check if acoustic mode has been enabled (ITE-only mode)

        // Store the processor thermal data
        if(i_mode == OCC_MODE_NOMINAL)
        {
            l_dvfs_temp = l_frudata[DATA_FRU_PROC].dvfs;
            l_error = l_frudata[DATA_FRU_PROC].error;
        }
        else
        {
            l_dvfs_temp = l_frudata[DATA_FRU_PROC].pm_dvfs;
            if(i_mode == OCC_MODE_TURBO)
            {
                //Need to log an error if we dvfs in static turbo mode (for mfg)
                l_error = l_dvfs_temp;
            }
            else
            {
                l_error = l_frudata[DATA_FRU_PROC].pm_error;
            }
        }
        // Store the DVFS thermal setpoint in 0.1 degrees C
        g_amec->thermalproc.setpoint = l_dvfs_temp * 10;
        // Store the error temperature for OT detection
        g_amec->thermalproc.ot_error = l_error;
        // Store the temperature timeout value
        g_amec->thermalproc.temp_timeout = l_frudata[DATA_FRU_PROC].max_read_timeout;

        TRAC_INFO("AMEC_data_write_thrm_thresholds: Setting %u as DVFS setpoint for processor",
                  l_dvfs_temp);

        // Store the Centaur thermal data
        if(i_mode == OCC_MODE_NOMINAL)
        {
            l_dvfs_temp = l_frudata[DATA_FRU_CENTAUR].dvfs;
            l_error = l_frudata[DATA_FRU_CENTAUR].error;
        }
        else
        {
            l_dvfs_temp = l_frudata[DATA_FRU_CENTAUR].pm_dvfs;
            if(i_mode == OCC_MODE_TURBO)
            {
                //Need to log an error if we throttle in static turbo mode (for mfg)
                l_error = l_dvfs_temp;
            }
            else
            {
                l_error = l_frudata[DATA_FRU_CENTAUR].pm_error;
            }
        }

        // Store the DVFS thermal setpoint in 0.1 degrees C
        g_amec->thermalcent.setpoint = l_dvfs_temp * 10;
        // Store the error temperature for OT detection
        g_amec->thermalcent.ot_error = l_error;
        // Store the temperature timeout value
        g_amec->thermalcent.temp_timeout = l_frudata[DATA_FRU_CENTAUR].max_read_timeout;

        TRAC_INFO("AMEC_data_write_thrm_thresholds: Setting %u as DVFS setpoint for Centaur",
                  l_dvfs_temp);

        // Store the DIMM thermal data
        if(i_mode == OCC_MODE_NOMINAL)
        {
            l_dvfs_temp = l_frudata[DATA_FRU_DIMM].dvfs;
            l_error = l_frudata[DATA_FRU_DIMM].error;
        }
        else
        {
            l_dvfs_temp = l_frudata[DATA_FRU_DIMM].pm_dvfs;
            if(i_mode == OCC_MODE_TURBO)
            {
                //Need to log an error if we throttle in static turbo mode (for mfg)
                l_error = l_dvfs_temp;
            }
            else
            {
                l_error = l_frudata[DATA_FRU_DIMM].pm_error;
            }
        }
        // Store the DVFS thermal setpoint in 0.1 degrees C
        g_amec->thermaldimm.setpoint = l_dvfs_temp * 10;
        // Store the error temperature for OT detection
        g_amec->thermaldimm.ot_error = l_error;
        // Store the temperature timeout value
        g_amec->thermaldimm.temp_timeout = l_frudata[DATA_FRU_DIMM].max_read_timeout;

        TRAC_INFO("AMEC_data_write_thrm_thresholds: Setting %u as DVFS setpoint for DIMM",
                  l_dvfs_temp);

        // Store the VRM thermal data
        g_amec->proc[0].vrfan_error_count = l_frudata[DATA_FRU_VRM].sample_error_count;
        g_amec->vrhotproc.setpoint = l_frudata[DATA_FRU_VRM].error_count;

        TRAC_INFO("AMEC_data_write_thrm_thresholds: Setting %u as DVFS setpoint for VRHOT",
                  g_amec->vrhotproc.setpoint);

    } while(0);

    return l_err;
}

// Function Specification
//
// Name:  AMEC_data_write_ips_config
//
// Description: This function loads data from the IPS Config data packet
// (format 0x11) into g_amec structure. This function should only by called by
// Master OCC firmware.
//
// Thread: RealTime Loop
//
// End Function Specification
errlHndl_t AMEC_data_write_ips_cnfg(void)
{
    /*------------------------------------------------------------------------*/
    /*  Local Variables                                                       */
    /*------------------------------------------------------------------------*/
    errlHndl_t                  l_err = NULL;
    cmdh_ips_config_data_t      *l_data = NULL;

    /*------------------------------------------------------------------------*/
    /*  Code                                                                  */
    /*------------------------------------------------------------------------*/
    do
    {
        // Retrieve the thermal control threshold data
        l_err = DATA_get_ips_cnfg(&l_data);
        if(l_err)
        {
            TRAC_ERR("AMEC_data_write_ips_cnfg: Error retrieving IPS config data");
            break;
        }

        // Store Idle Power Saver settings for AMEC
        // Delay times should be stored in number of samples
        g_amec->mst_ips_parms.entry_delay = l_data->iv_delayTimeforEntry *
            AMEC_DPS_SAMPLING_RATE;
        g_amec->mst_ips_parms.exit_delay = l_data->iv_delayTimeforExit *
            AMEC_DPS_SAMPLING_RATE;

        // Utilization thresholds should be stored in hundredths of a percent
        g_amec->mst_ips_parms.entry_threshold = l_data->iv_utilizationForEntry * 100;
        g_amec->mst_ips_parms.exit_threshold = l_data->iv_utilizationForExit * 100;

        // Enable/disable Idle Power Saver
        g_amec->mst_ips_parms.enable = l_data->iv_ipsEnabled;

    } while(0);

    return l_err;
}

// Function Specification
//
// Name: AMEC_data_change
//
// Description:
//
// Thread: RealTime Loop
//
// Task Flags:
//
// End Function Specification
errlHndl_t AMEC_data_change(const uint32_t i_data_mask)
{
    /*------------------------------------------------------------------------*/
    /*  Local Variables                                                       */
    /*------------------------------------------------------------------------*/
    errlHndl_t                  l_err       = NULL;
    OCC_MODE                    l_cur_mode  = OCC_MODE_NOCHANGE;

    /*------------------------------------------------------------------------*/
    /*  Code                                                                  */
    /*------------------------------------------------------------------------*/
    //l_cur_state = CURRENT_STATE();
    l_cur_mode = CURRENT_MODE();

    //If we received the frequency from TMGT
    if(i_data_mask & DATA_MASK_FREQ_PRESENT)
    {
        l_err = AMEC_data_write_fcurr(l_cur_mode);
    }
    else if(i_data_mask & DATA_MASK_THRM_THRESHOLDS)
    {
        l_err = AMEC_data_write_thrm_thresholds(l_cur_mode);

        if(l_err)
        {
            TRAC_ERR("AMEC_data_change: Error writing thermal threshold data!");
        }
    }
    else if(i_data_mask & DATA_MASK_IPS_CNFG)
    {
        l_err = AMEC_data_write_ips_cnfg();

        if(l_err)
        {
            TRAC_ERR("AMEC_data_change: Error writing IPS config data!");
        }
    }

    return l_err;
}

// Function Specification
//
// Name: amec_data_write_pcap
//
// Description: Function called by slave interrupt handler to collect pcap
//              data sent by Master OCC.
//              If a new packet is received from Master, it will be written to
//              G_sysConfigData.pcap, and g_amec->pcap will be updated too.
//              Otherwise nothing happens.
//
// Thread: Interrupt Handler
//
// End Function Specification
void amec_data_write_pcap(void)
{
    /*------------------------------------------------------------------------*/
    /*  Local Variables                                                       */
    /*------------------------------------------------------------------------*/
    static uint8_t  L_pcap_data_count = 0;
    uint16_t        l_customer = 0;
    uint16_t        l_system   = 0;

    /*------------------------------------------------------------------------*/
    /*  Code                                                                  */
    /*------------------------------------------------------------------------*/

    //Check if Master sent a new packet of data.
    if(L_pcap_data_count != G_dcom_slv_inbox_doorbell_rx.pcap.pcap_data_count)
    {
        //Update counter
        L_pcap_data_count = G_dcom_slv_inbox_doorbell_rx.pcap.pcap_data_count;

        //Copy pcap data received from Master OCC to G_sysConfigData
        memcpy(&(G_sysConfigData.pcap),&(G_dcom_slv_inbox_doorbell_rx.pcap),
               sizeof(pcap_config_data_t));

        //Affects ITE ONLY: Check if it's ok (1) to exit the oversubscribed state
        if(1 == G_sysConfigData.pcap.unthrottle)
        {
            //Clear throttle flag
            g_amec->oversub_status.cmeThrottleLatchAmec = 0;
        }

        //Check node power cap requested by customer/system.
        // 0 means there is no pcap for that parameter.
        if(0 == G_sysConfigData.pcap.current_pcap)
        {
            l_customer = 0xFFFF;
        }
        else
        {
            l_customer = G_sysConfigData.pcap.current_pcap;
        }

        //Check fixed node power cap required by the system.
        // 0 means there is no pcap for that parameter.
        if(0 == G_sysConfigData.pcap.system_pcap)
        {
            l_system = 0xFFFF;
        }
        else
        {
            l_system = G_sysConfigData.pcap.system_pcap;
        }

        //Set the normal node pcap to the least of both system and customer pcap.
        if(l_customer < l_system)
        {
            g_amec->pcap.norm_node_pcap = l_customer;
        }
        else
        {
            g_amec->pcap.norm_node_pcap = l_system;
        }

        ///////////////////////////////
        //Set the oversubscription pcap
        if(0 != G_sysConfigData.pcap.oversub_pcap)
        {
            g_amec->pcap.ovs_node_pcap = G_sysConfigData.pcap.oversub_pcap;
        }
        else
        {
            g_amec->pcap.ovs_node_pcap = G_sysConfigData.pcap.hard_min_pcap;
        }

        //Oversubscription pcap can NOT be higher than a customer set pcap.
        if(g_amec->pcap.ovs_node_pcap > l_customer)
        {
            g_amec->pcap.ovs_node_pcap = l_customer;
        }

        // update data mask notifying we got pcap information
        extern data_cnfg_t * G_data_cnfg;
        G_data_cnfg->data_mask |= DATA_MASK_PCAP_PRESENT;
        TRAC_IMP("amec_data_write: PCAP Config data: pcap[%d]: data_mask[%x]", g_amec->pcap.norm_node_pcap, G_data_cnfg->data_mask);
    }
}

/*----------------------------------------------------------------------------*/
/* End                                                                        */
/*----------------------------------------------------------------------------*/<|MERGE_RESOLUTION|>--- conflicted
+++ resolved
@@ -96,8 +96,6 @@
     /*------------------------------------------------------------------------*/
     /*  Code                                                                  */
     /*------------------------------------------------------------------------*/
-<<<<<<< HEAD
-=======
 
     // Check the UltraTurbo frequency to see if WOF function is supported
     if(G_sysConfigData.sys_mode_freq.table[OCC_MODE_STURBO] == 0)
@@ -116,7 +114,6 @@
         // Note: Ultraturbo frequency is stored in OCC_MODE_TURBO
         g_amec->wof.f_vote = G_sysConfigData.sys_mode_freq.table[OCC_MODE_STURBO];
     }
->>>>>>> 5d4bc402
 
     // If we're active we need to load this new range into DVFS MIN/MAX
     if(CURRENT_STATE() == OCC_STATE_ACTIVE)

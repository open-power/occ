--- conflicted
+++ resolved
@@ -1,5 +1,3 @@
-<<<<<<< HEAD
-=======
 /* IBM_PROLOG_BEGIN_TAG                                                   */
 /* This is an automatically generated prolog.                             */
 /*                                                                        */
@@ -24,7 +22,6 @@
 /* permissions and limitations under the License.                         */
 /*                                                                        */
 /* IBM_PROLOG_END_TAG                                                     */
->>>>>>> 5d4bc402
 // $Id: gpsm_init.c,v 1.10 2015/05/16 17:43:12 daviddu Exp $
 // $Source: /afs/awd/projects/eclipz/KnowledgeBase/.cvsroot/eclipz/chips/p8/working/procedures/lib/gpsm_init.c,v $
 //-----------------------------------------------------------------------------
